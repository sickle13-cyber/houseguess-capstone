"""
Project: HouseGuess
Authors: Preeth Vijay, Haytham Moussa, Connor Pollack, Victor Ortiz Nazario, Sam Appiah, Collin Poag
Date: 9/21/2025
Description: This file contains initialization functionality for HouseGuess
"""

# Libraries (Requires: pip install pillow tkintermapview)
import math
import os
import tkinter as tk
from .api_client import rapidapi_search
from .models import Place, Photo, RapidAPIConfig
from .util import haversine_km
from __future__ import annotations
from PIL import Image, ImageTk
from tkinter import ttk, messagebox
from tkintermapview import TkinterMapView
from typing import Optional, Tuple

# Windows DPI fix (MUST run before creating Tk)
try:
    from ctypes import windll
    windll.shcore.SetProcessDpiAwareness(1)  # per-monitor DPI awareness
except Exception:
    pass

# ---------------- Theme ----------------
# Preeth: Consider renaming colors based on semantic purpose vs actual color.
DARK_BLUE = "#0B2638"
CARD_BG = "#0f3550"
CREAM = "#F5E6C8"
LIGHT_GREEN = "#6FCF97"   # Connor: Switched from orange to green since it's my wife and my wedding colors. :)
TEAL = "#4CA6A8"
GRAY = "#333333"

# ---------------- Widgets ----------------
class PhotoPanel(ttk.Frame):
    """Left panel that displays the current round image with safe resizing."""
    
    def __init__(self, master):
        """Initiate Photo Panel (left panel)"""
        super().__init__(master)
        self.canvas = tk.Canvas(self, bg="#101010", highlightthickness=1, highlightbackground=GRAY)
        self.canvas.pack(fill="both", expand=True)
        self.canvas.bind("<Configure>", lambda e: self._redraw())
        self._pil: Optional[Image.Image] = None
        self._tk: Optional[ImageTk.PhotoImage] = None
        self._last_size: Tuple[int, int] = (0, 0)
        self._error: Optional[str] = None

    def set_image_path(self, path: str):
        """Set path to find image for left panel"""
        self._pil = None
        self._tk = None
        self._error = None
        try:
            if not os.path.exists(path):
                raise FileNotFoundError(path)
            img = Image.open(path).convert("RGB")
            self._pil = img
        except Exception as e:
            self._error = f"Image error:\n{e}"
        
        self._last_size = (0, 0)
        
        self._redraw()

    def _redraw(self):
    """Refresh left panel"""
        c = self.canvas
        c.delete("all")
        w, h = max(1, c.winfo_width()), max(1, c.winfo_height())
        c.create_rectangle(0, 0, w, h, fill=DARK_BLUE, outline="")
        c.create_rectangle(4, 4, w - 4, h - 4, outline=GRAY)
        if self._error:
            c.create_text(w//2, h//2, text=self._error, fill=CREAM, font=("Segoe UI", 16), justify="center")
            return
        if self._pil is None:
            c.create_text(w//2, h//2, text="(No image)", fill=CREAM, font=("Segoe UI", 16))
            return
        if (w, h) != self._last_size:
            img = self._pil.copy()
            img.thumbnail((w - 12, h - 12))
            self._tk = ImageTk.PhotoImage(img)
            self._last_size = (w, h)
        c.create_image(w // 2, h // 2, image=self._tk)

class ZoomMap(ttk.Frame):
    """Pan/zoom map using OpenStreetMap tiles. Accurate click marker with enable/disable."""

    def __init__(self, master, on_guess, start_center=(20.0, 0.0), start_zoom=2):
        """Initiate ZoomMap panel (right panel)"""
        super().__init__(master)
        self.on_guess = on_guess
        self._marker = None
        self._enabled = True  # Connor: block clicks when disabled

        self.map = TkinterMapView(self, corner_radius=0)
        self.map.pack(fill="both", expand=True)
        self.map.set_position(start_center[0], start_center[1])  # lat, lon
        self.map.set_zoom(start_zoom)

        # Connor: Uses geo-click callback PTL for no pixel math amrite?
        self.map.add_left_click_map_command(self._on_left_click)

    def set_enabled(self, value: bool):
        """Enable or disable reacting to clicks."""
        self._enabled = bool(value)

    def reset_pin(self):
        """Reset user-selected position on map"""
        if self._marker:
            try:
                self.map.delete(self._marker)
            except Exception:
                pass
            self._marker = None

    def _on_left_click(self, coords):
        """records guess and updates game state"""
        if not self._enabled:
            return
        try:
            lat, lon = float(coords[0]), float(coords[1])
        except Exception:
            return
        if self._marker:
            try:
                self.map.delete(self._marker)
            except Exception:
                pass
        self._marker = self.map.set_marker(lat, lon, text=f"{lat:.2f}, {lon:.2f}")
        self.on_guess(lat, lon)

class ControlPanel(ttk.Frame):
    """Right-side control stack: coords, big buttons, feedback."""
    
    def __init__(self, master, on_submit, on_next):
        """Initiate ControlPanel (right panel functionality)"""
        super().__init__(master)

        # Connor: Full-height stack (gets half of the right column)
        self.columnconfigure(0, weight=1)
        self.rowconfigure(0, weight=0)  # coords label
        self.rowconfigure(1, weight=1)  # buttons container
        self.rowconfigure(2, weight=0)  # feedback

        # Coordinates
        self.coords = tk.StringVar(value="Lat: —   Lon: —")
        ttk.Label(self, textvariable=self.coords, font=("Segoe UI", 20, "bold")).grid(
            row=0, column=0, sticky="w", pady=(8, 12)
        )

        # Big buttons (stacked)
        btns = ttk.Frame(self)
        btns.grid(row=1, column=0, sticky="nsew")
        btns.columnconfigure(0, weight=1)

        self.submit_btn = ttk.Button(btns, text="Submit Guess", command=on_submit)
        self.submit_btn.grid(row=0, column=0, sticky="ew", pady=(8, 8))
        self.next_btn = ttk.Button(btns, text="Next", command=on_next)
        self.next_btn.grid(row=1, column=0, sticky="ew", pady=(8, 8))

        # Feedback
        self.feedback = tk.StringVar(value="Distance: — km    |    Score: —")
        ttk.Label(self, textvariable=self.feedback, font=("Segoe UI", 20)).grid(
            row=2, column=0, sticky="w", pady=(8, 0)
        )

        # State
        self.last_distance_km: Optional[float] = None
        self.last_score: Optional[int] = None
        self.submit_btn.configure(state="disabled")

    def set_coords(self, lat: float, lon: float):
        """Sets coordinates and unlock submit"""
        self.coords.set(f"Lat: {lat:.2f}   Lon: {lon:.2f}")
        self.submit_btn.configure(state="normal")

    def set_feedback(self, distance_km: float, score: int):
        """Set values to be displayed after guess is submitted"""
        self.last_distance_km = distance_km
        self.last_score = score
        self.feedback.set(f"Distance: {distance_km:.0f} km    |    Score: {score}")

    def reset_round(self):
        """Reset game variables for next round"""
        self.coords.set("Lat: —   Lon: —")
        self.feedback.set("Distance: — km    |    Score: —")
        self.submit_btn.configure(state="disabled")
        self.last_distance_km = None
        self.last_score = None

# ---------------- Screens ----------------
class MainMenu(ttk.Frame):
    """Class to represent Main Menu screen"""
    def __init__(self, parent, controller: "App"):
        """Initialize MainMenu"""
        super().__init__(parent, style="TFrame")
        self.controller = controller

        box = ttk.Frame(self, style="Card.TFrame")
        box.place(relx=0.5, rely=0.5, anchor="center")

        title = ttk.Label(box, style="Card.TLabel", text="HouseGuess", font=("Segoe UI", 56, "bold"))
        start_btn = ttk.Button(box, text="Start", command=lambda: controller.start_session())
        # Connor: Difficulty is kept on the main menu (placeholder)
        # Victor: Difficulty is selectable
        diff_btn = ttk.Button(box, text="Difficulty", command=lambda: controller.show("DifficultyScreen"))
        info_btn = ttk.Button(box, text="Info", command=lambda: controller.show("InfoScreen"))

        title.grid(row=0, column=0, pady=(48, 28), padx=32)
        start_btn.grid(row=1, column=0, sticky="ew", padx=32, pady=18)
        diff_btn.grid(row=2, column=0, sticky="ew", padx=32, pady=18)
        info_btn.grid(row=3, column=0, sticky="ew", padx=32, pady=(18, 48))

<<<<<<< HEAD
class DifficultyScreen(ttk.Frame):
    def __init__(self, parent, controller: "App"):
        # Victor: Set frame for difficulty screen
        super().__init__(parent, style="TFrame")
        self.controller = controller

        box = ttk.Frame(self, style="Card.TFrame")
        box.place(relx=0.5, rely=0.5, anchor="center")

        title = ttk.Label(
            box,
            style="Card.TLabel",
            text="Select Difficulty",
            font=("Segoe UI", 48, "bold")
        )
        title.grid(row=0, column=0, pady=(48, 28), padx=32)

        # Buttons for difficulties
        easy_btn = ttk.Button(box, text="Easy", command=lambda: self._set_diff("easy"))
        med_btn = ttk.Button(box, text="Medium", command=lambda: self._set_diff("medium"))
        hard_btn = ttk.Button(box, text="Hard", command=lambda: self._set_diff("hard"))

        # Back button
        back_btn = ttk.Button(box, text="Back", command=lambda: controller.show("MainMenu"))

        easy_btn.grid(row=1, column=0, sticky="ew", padx=32, pady=18)
        med_btn.grid(row=2, column=0, sticky="ew", padx=32, pady=18)
        hard_btn.grid(row=3, column=0, sticky="ew", padx=32, pady=18)
        back_btn.grid(row=4, column=0, sticky="ew", padx=32, pady=(18, 48))

    def _set_diff(self, level: str):
            self.controller.difficulty = level
            messagebox.showinfo("Difficulty Set", f"Difficulty set to {level.title()}")
            self.controller.show("MainMenu")
=======
    def _set_difficulty(self):
        """Set difficulty setting in main menu"""
        messagebox.showinfo("Difficulty", "In the final version, choose Easy/Medium/Hard before starting.")
>>>>>>> f7be3308

class InfoScreen(ttk.Frame):
    """Class to represent About page on Main Menu"""
    def __init__(self, parent, controller: "App"):
        """Initialize InfoScreen"""
        super().__init__(parent, style="TFrame")
        self.controller = controller
        box = ttk.Frame(self, style="Card.TFrame")
        box.place(relx=0.5, rely=0.5, anchor="center")

        ttk.Label(box,  style="Card.TLabel", text="About HouseGuess", font=("Segoe UI", 36, "bold"), foreground=CREAM)\
            .grid(row=0, column=0, pady=(24, 8), padx=24)
        info = ("HouseGuess is a simple guessing game where you look at a house "
                "and try to guess its location on the map. You earn more points "
                "the closer your guess is to the real spot.")
        ttk.Label(box,  style="Card.TLabel", text=info, wraplength=640, font=("Segoe UI", 18), foreground=CREAM)\
            .grid(row=1, column=0, padx=24, pady=(0, 16))

        back_btn = ttk.Button(box, text="Back", command=lambda: controller.show("MainMenu"))
        back_btn.grid(row=2, column=0, pady=(0, 24))

class GameScreen(ttk.Frame):
    """Class that represents actual gameplay screen"""
    def __init__(self, parent, controller: "App"):
        """Initialize GameScreen"""
        super().__init__(parent)
        self.controller = controller

        # Connor: Layout: left photo, right column split 60/40 (map top, controls bottom)
        self.columnconfigure(0, weight=3)  # left photo
        self.columnconfigure(1, weight=2)  # right column
        self.rowconfigure(0, weight=1)

        # Connor: Left side: Photo
        self.image = PhotoPanel(self)
        self.image.grid(row=0, column=0, sticky="nsew", padx=10, pady=10)

        # Connor: Right side: split into two equal rows
        right = ttk.Frame(self)
        right.grid(row=0, column=1, sticky="nsew", padx=10, pady=10)

        right.columnconfigure(0, weight=1)
        right.rowconfigure(0, weight=2)  # map takes up a lil more than half
        right.rowconfigure(1, weight=1)  # controls = <half

        # Connor: Map fills the top half
        self.map = ZoomMap(right, on_guess=self.on_map_guess, start_center=(20.0, 0.0), start_zoom=2)
        self.map.grid(row=0, column=0, sticky="nsew")

        # Connor: Controls fill the bottom half
        self.controls = ControlPanel(right, on_submit=self.on_submit, on_next=self.on_next)
        self.controls.grid(row=1, column=0, sticky="nsew", pady=(12, 0))

        # Connor: round state
        # Victor: Removed _round_idx_ and will use self.controller._round_index
        self._pending_guess: Optional[Tuple[float, float]] = None
        self._answer: Tuple[float, float] = (0.0, 0.0)
        self._submitted: bool = False  # <-- lock after submit

    def new_round(self):
        """Start new round"""
        # Preeth: Get the next available Place info and Photo.
        # Victor: Use self.controller._round_index
        place = self.controller.places[self.controller._round_index]
        image = place.photos[0]
        self.image.set_image_path(image.file_path)
        self._answer = (place.lat, place.lon)
        self._pending_guess = None
        self._submitted = False
        self.controls.reset_round()
        self.map.reset_pin()
        self.map.set_enabled(True)  # re-enable map for the new round

     # Connor: Optional center map near the target (not exact) I couldn't remember how to do a multi line comment at this moment lol
     #   lat, lon = self._answer
     #   try:
     #       self.map.map.set_position(lat, lon)
     #       self.map.map.set_zoom(3)
     #   except Exception:
     #       pass

    def on_map_guess(self, lat: float, lon: float):
        """Save coordinates for guess and stop guesses after submission"""
        if self._submitted:
            return  # Connor: ignore clicks after submission
        self._pending_guess = (lat, lon)
        self.controls.set_coords(lat, lon)

    def on_submit(self):
        """Lock round after submission"""
        if self._submitted:
            return  # Connor: prevent multiple submissions
        # Connor: If no guess yet, treat as 0 points
        if not self._pending_guess:
            self.controls.set_feedback(distance_km=0.0, score=0)
            # Connor: still mark as submitted to keep "one try"
            self._submitted = True
            self.controls.submit_btn.configure(state="disabled")
            self.map.set_enabled(False)
            return

        g_lat, g_lon = self._pending_guess
        t_lat, t_lon = self._answer
        d = haversine_km(g_lat, g_lon, t_lat, t_lon)
        # Victor: Difficulty control
        diff = self.controller.difficulty
        if diff == "easy":
            decay = 1000.0
        elif diff == "hard":
            decay = 500.0
        else:  # medium
            decay = 750.0
        
        score = int(5000 * math.exp(-d / 750.0))
        self.controls.set_feedback(distance_km=d, score=score)

        # Connor: lock the round,disable submit, disable map (no more guesses)
        self._submitted = True
        self.controls.submit_btn.configure(state="disabled")
        self.map.set_enabled(False)

    def on_next(self):
<<<<<<< HEAD
        # Connor: If no submit, record 0 pts
        # Victor: Removed advanced round index, record_result will handle next round.
=======
        """Save score and advance round counter"""
        #Connor: If no submit, record 0 pts
>>>>>>> f7be3308
        if self.controls.last_score is None:
            self.controller.record_result(distance_km=0.0, score=0)
        else:
            self.controller.record_result(
                distance_km=self.controls.last_distance_km or 0.0,
                score=self.controls.last_score
            )

class ResultsScreen(ttk.Frame):
    """Class that represents screen after game submission"""
    def __init__(self, parent, controller: "App"):
        """Initialize ResultsScreen"""
        super().__init__(parent)
        self.controller = controller
        self.title = ttk.Label(self, text="Results", font=("Segoe UI", 36, "bold"))
        self.summary = ttk.Label(self, text="", font=("Segoe UI", 20))
        back_btn = ttk.Button(self, text="Back to Menu", command=lambda: controller.show("MainMenu"))

        self.title.pack(pady=(24, 8))
        self.summary.pack(pady=(0, 16))
        back_btn.pack()

    def set_summary(self, rounds: int, total: int):
        """Set summary value to be displayed in results screen"""
        self.summary.config(text=f"Rounds Played: {rounds}\nTotal Score: {total}")

# ---------------- App Shell ----------------
class App(tk.Tk):
    def __init__(self, config: RapidAPIConfig):
        """Initialize App function"""
        super().__init__()
        try:
            self.tk.call('tk', 'scaling', 1.0)
        except Exception:
            pass

        self.config = config
        self.title("HouseGuess")
        self.geometry("1366x860")
        self.minsize(1100, 700)
        self.configure(bg=DARK_BLUE)
        self.difficulty = "medium"  # Victor: default difficulty

        style = ttk.Style(self)
        try:
            style.theme_use("clam")
        except Exception:
            pass

        # Connor: Base styles
        style.configure("TFrame", background=DARK_BLUE)
        style.configure("TLabel", background=DARK_BLUE,foreground=CREAM)

        # Connor: Large, green buttons everywhere
        style.configure(
            "TButton",
            background=LIGHT_GREEN,
            foreground="black",
            font=("Segoe UI", 22, "bold"),
            padding=18
        )
        style.map("TButton",
                  background=[("active", TEAL)],
                  foreground=[("active", "white")])

        style.configure("Card.TFrame", background=CARD_BG)
        style.configure("Card.TLabel", background=CARD_BG)

        self.container = ttk.Frame(self)
        self.container.pack(fill="both", expand=True)
        self.container.grid_rowconfigure(0, weight=1)
        self.container.grid_columnconfigure(0, weight=1)

        self.frames = {}
        # Victor: Added difficulty screen
        for F in (MainMenu, GameScreen, ResultsScreen, InfoScreen, DifficultyScreen):
            frame = F(self.container, controller=self)
            self.frames[F.__name__] = frame
            frame.grid(row=0, column=0, sticky="nsew")

        self.show("MainMenu")

        # Connor: game session state
        # self._places = []
        # self._rounds = len(self._places)
        # self._round_index = 0
        # self._total_score = 0

    def show(self, name: str):
        """Show screen"""
        self.frames[name].tkraise()

    def start_fixed_images_session(self):
<<<<<<< HEAD
=======
        """New Round after reset"""
>>>>>>> f7be3308
        # Connor: Reset and start with the fixed images
        # self._rounds = len(self._places)
        # self._round_index = 0
        # self._total_score = 0
        self.places = []
        self._rounds = len(self.places)
        self._round_index = 0
        self._total_score = 0
        game: GameScreen = self.frames["GameScreen"]  # type: ignore
        game._round_idx = 0
        game.new_round()
        self.show("GameScreen")

    def start_session(self):
        """Initial start to game"""
        self.places = rapidapi_search(self.config, "places", country="USA")
        self._rounds = len(self.places)
        self._round_index = 0
        self._total_score = 0
        game: GameScreen = self.frames["GameScreen"]  # type: ignore
        game._round_idx = 0
        game.new_round()
        self.show("GameScreen")

    def record_result(self, distance_km: float, score: int):
<<<<<<< HEAD
        # Victor: Restart next round
=======
        """Record score and show Results screen"""
>>>>>>> f7be3308
        self._total_score += score
        self._round_index += 1
        if self._round_index >= self._rounds:
            # If no more rounds go to results
            self.frames["ResultsScreen"].set_summary(rounds=self._rounds, total=self._total_score)
            self.show("ResultsScreen")
        else:
            # Start the next round
            game: GameScreen = self.frames["GameScreen"]
            game._round_idx = self._round_index
            game.new_round()
<|MERGE_RESOLUTION|>--- conflicted
+++ resolved
@@ -215,10 +215,9 @@
         diff_btn.grid(row=2, column=0, sticky="ew", padx=32, pady=18)
         info_btn.grid(row=3, column=0, sticky="ew", padx=32, pady=(18, 48))
 
-<<<<<<< HEAD
 class DifficultyScreen(ttk.Frame):
     def __init__(self, parent, controller: "App"):
-        # Victor: Set frame for difficulty screen
+       """Set difficulty setting in main menu"""
         super().__init__(parent, style="TFrame")
         self.controller = controller
 
@@ -250,11 +249,6 @@
             self.controller.difficulty = level
             messagebox.showinfo("Difficulty Set", f"Difficulty set to {level.title()}")
             self.controller.show("MainMenu")
-=======
-    def _set_difficulty(self):
-        """Set difficulty setting in main menu"""
-        messagebox.showinfo("Difficulty", "In the final version, choose Easy/Medium/Hard before starting.")
->>>>>>> f7be3308
 
 class InfoScreen(ttk.Frame):
     """Class to represent About page on Main Menu"""
@@ -377,13 +371,9 @@
         self.map.set_enabled(False)
 
     def on_next(self):
-<<<<<<< HEAD
-        # Connor: If no submit, record 0 pts
-        # Victor: Removed advanced round index, record_result will handle next round.
-=======
         """Save score and advance round counter"""
         #Connor: If no submit, record 0 pts
->>>>>>> f7be3308
+        # Victor: Removed advanced round index, record_result will handle next round.
         if self.controls.last_score is None:
             self.controller.record_result(distance_km=0.0, score=0)
         else:
@@ -477,10 +467,7 @@
         self.frames[name].tkraise()
 
     def start_fixed_images_session(self):
-<<<<<<< HEAD
-=======
         """New Round after reset"""
->>>>>>> f7be3308
         # Connor: Reset and start with the fixed images
         # self._rounds = len(self._places)
         # self._round_index = 0
@@ -506,11 +493,7 @@
         self.show("GameScreen")
 
     def record_result(self, distance_km: float, score: int):
-<<<<<<< HEAD
-        # Victor: Restart next round
-=======
         """Record score and show Results screen"""
->>>>>>> f7be3308
         self._total_score += score
         self._round_index += 1
         if self._round_index >= self._rounds:
